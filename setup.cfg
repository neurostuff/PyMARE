[metadata]
url = https://github.com/neurostuff/PyMARE
license = MIT
author = PyMARE developers
author_email = tsalo006@fiu.edu
maintainer = Taylor Salo
maintainer_email = tsalo006@fiu.edu
description = PyMARE: Python Meta-Analysis & Regression Engine
description-file = README.md
long_description =
    PyMARE: Python Meta-Analysis & Regression Engine
    ================================================
    A Python library for mixed-effects meta-regression (including meta-analysis).

    License
    =======
    `PYMARE` is licensed under the terms of the MIT license. See the file
    'LICENSE' for information on the history of this software, terms & conditions
    for usage, and a DISCLAIMER OF ALL WARRANTIES.

    All trademarks referenced herein are property of their respective holders.

    Copyright (c) 2019--, PyMARE developers
long_description_content_type = text/x-rst
classifiers =
    Development Status :: 3 - Alpha
    Environment :: Console
    Intended Audience :: Science/Research
    License :: OSI Approved :: MIT License
    Operating System :: OS Independent
    Programming Language :: Python :: 3.6
    Programming Language :: Python :: 3.7
    Programming Language :: Python :: 3.8
    Programming Language :: Python :: 3.9
    Topic :: Scientific/Engineering

[options]
python_requires = >= 3.6
install_requires =
    numpy>=1.8.0
    pandas
    scipy
    sympy
    wrapt
packages = find:
include_package_data = False

[options.extras_require]
doc =
    m2r
    matplotlib
    mistune<2  # just temporary until m2r addresses this issue
    numpydoc
    pillow
    recommonmark
    seaborn
    sphinx>=3.5
    sphinx-argparse
    sphinx-copybutton
    sphinx_gallery==0.10.1
    sphinx_rtd_theme
<<<<<<< HEAD
    statsmodels
=======
    sphinxcontrib-bibtex
>>>>>>> 541894e8
tests =
    codecov
    coverage
    coveralls
    flake8
    flake8-black
    flake8-docstrings
    flake8-isort
    pytest
    pytest-cov
stan =
    pystan
    arviz
all =
    %(doc)s
    %(tests)s

[options.package_data]
* =
    tests/data/*
    resources/*
    resources/datasets/*
    effectsize/*.json

[versioneer]
VCS = git
style = pep440
versionfile_source = pymare/_version.py
versionfile_build = pymare/_version.py
tag_prefix =
parentdir_prefix =

[flake8]
max-line-length = 99
exclude=*build/,_version.py
putty-ignore =
    */__init__.py : +F401
ignore = E203,E402,E722,W503
docstring-convention = numpy<|MERGE_RESOLUTION|>--- conflicted
+++ resolved
@@ -59,11 +59,8 @@
     sphinx-copybutton
     sphinx_gallery==0.10.1
     sphinx_rtd_theme
-<<<<<<< HEAD
+    sphinxcontrib-bibtex
     statsmodels
-=======
-    sphinxcontrib-bibtex
->>>>>>> 541894e8
 tests =
     codecov
     coverage
