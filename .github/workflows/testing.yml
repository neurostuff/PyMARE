--- conflicted
+++ resolved
@@ -56,16 +56,8 @@
         run: python -c "import sys; print(sys.version)"
       - name: "Install PyMARE"
         shell: bash {0}
-<<<<<<< HEAD
-        run: pip install -e .[tests]
-      - name: 'Install PyStan'
-        if: matrix.python-version != '3.6'
-        run: pip install -e .[stan]
-      - name: 'Run tests'
-=======
         run: pip install -e .[tests,stan]
       - name: "Run tests"
->>>>>>> bee163bf
         shell: bash {0}
         run: python -m pytest --pyargs pymare --cov=pymare
       - name: "Upload coverage to CodeCov"
