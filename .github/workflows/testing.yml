--- conflicted
+++ resolved
@@ -39,20 +39,8 @@
       fail-fast: false
       matrix:
         os: ["ubuntu-latest", "macos-latest"]
-<<<<<<< HEAD
-        python-version: ["3.6", "3.7", "3.8", "3.9"]
-        include:
-          # ubuntu-20.04 is used only to test python 3.6
-          - os: "ubuntu-20.04"
-            python-version: "3.6"
-        exclude:
-          # ubuntu-latest does not support python 3.6
-          - os: "ubuntu-latest"
-            python-version: "3.6"
-=======
         python-version: ["3.8", "3.9"]
 
->>>>>>> bee163bf
     name: ${{ matrix.os }} with Python ${{ matrix.python-version }}
     defaults:
       run:
